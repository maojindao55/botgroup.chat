--- conflicted
+++ resolved
@@ -457,15 +457,9 @@
                   )}
                 </div>
                 <Button variant="ghost" size="icon" onClick={() => setShowMembers(true)}>
-                  <Users className="w-5 h-5" />
+                  <Settings2 className="w-5 h-5" />
                 </Button>
               </div>
-<<<<<<< HEAD
-=======
-              <Button variant="ghost" size="icon" onClick={() => setShowMembers(true)}>
-                <Settings2 className="w-5 h-5" />
-              </Button>
->>>>>>> d64ce612
             </div>
           </header>
 
@@ -598,83 +592,8 @@
               </Button>
             </div>
           </div>
-
-<<<<<<< HEAD
-          {/* Members Management Dialog */}
-          <Dialog open={showMembers} onOpenChange={setShowMembers}>
-            <DialogContent className="max-w-md">
-              <DialogHeader>
-                <DialogTitle>群成员管理</DialogTitle>
-              </DialogHeader>
-              <div className="mt-4">
-                <div className="flex justify-between items-center mb-4">
-                  <span className="text-sm text-gray-500">当前成员（{users.length}）</span>
-                  <Button variant="outline" size="sm">
-                    <UserPlus className="w-4 h-4 mr-2" />
-                    添加成员
-                  </Button>
-                </div>
-                <ScrollArea className="h-[300px]">
-                  <div className="space-y-2">
-                    {users.map((user) => (
-                      <div key={user.id} className="flex items-center justify-between p-2 hover:bg-gray-100 rounded-lg">
-                        <div className="flex items-center gap-3">
-                          <Avatar>
-                            {'avatar' in user && user.avatar ? (
-                              <AvatarImage src={user.avatar} className="w-10 h-10" /> 
-                            ) : (
-                              <AvatarFallback style={{ backgroundColor: getAvatarData(user.name).backgroundColor, color: 'white' }}>
-                                {user.name[0]}
-                              </AvatarFallback>
-                            )}
-                          </Avatar>
-                          <div className="flex flex-col">
-                            <span>{user.name}</span>
-                            {mutedUsers.includes(user.id) && (
-                              <span className="text-xs text-red-500">已禁言</span>
-                            )}
-                          </div>
-                        </div>
-                        {user.name !== "我" && (
-                          <div className="flex gap-2">
-                            <TooltipProvider>
-                              <Tooltip>
-                                <TooltipTrigger asChild>
-                                  <Button 
-                                    variant="ghost" 
-                                    size="icon"
-                                    onClick={() => handleToggleMute(user.id)}
-                                  >
-                                    {mutedUsers.includes(user.id) ? (
-                                      <MicOff className="w-4 h-4 text-red-500" />
-                                    ) : (
-                                      <Mic className="w-4 h-4 text-green-500" />
-                                    )}
-                                  </Button>
-                                </TooltipTrigger>
-                                <TooltipContent>
-                                  {mutedUsers.includes(user.id) ? '取消禁言' : '禁言'}
-                                </TooltipContent>
-                              </Tooltip>
-                            </TooltipProvider>
-                            {/*<Button 
-                              variant="ghost" 
-                              size="icon"
-                              onClick={() => handleRemoveUser(user.id)}
-                            >
-                              <UserMinus className="w-4 h-4 text-red-500" />
-                            </Button>*/}
-                          </div>
-                        )}
-                      </div>
-                    ))}
-                  </div>
-                </ScrollArea>
-              </div>
-            </DialogContent>
-          </Dialog>
         </div>
-=======
+
         {/* Members Management Dialog */}
         <MembersManagement 
           showMembers={showMembers}
@@ -686,7 +605,6 @@
           onToggleGroupDiscussion={() => setIsGroupDiscussionMode(!isGroupDiscussionMode)}
           getAvatarData={getAvatarData}
         />
->>>>>>> d64ce612
       </div>
 
       {/* 添加 SharePoster 组件 */}
